--- conflicted
+++ resolved
@@ -218,9 +218,6 @@
 	relayID := bidCtx.RelayPublicKey
 	a.faultsLock.Lock()
 	faults := a.faults[relayID]
-<<<<<<< HEAD
-	faults.Stats.TotalBids += 1
-=======
 	if bid != nil {
 		faults.TotalBids += 1
 	}
@@ -235,7 +232,6 @@
 			return
 		}
 	}
->>>>>>> 61e0149a
 	a.faultsLock.Unlock()
 	if result != nil {
 		logger.Debugf("invalid bid: %+v, %+v", result, event)
